--- conflicted
+++ resolved
@@ -115,11 +115,7 @@
         auto wo_local = it()->shading().world_to_local(wo);
         auto wi_local = def(make_float3(0.f, 0.f, 1.f));
         auto f = _refl->sample(wo_local, &wi_local, u, &pdf, mode);
-<<<<<<< HEAD
-        auto wi = _it.shading().local_to_world(wi_local);
-=======
         auto wi = it()->shading().local_to_world(wi_local);
->>>>>>> 47ad7a00
         return {.eval = {.f = f * abs_cos_theta(wi_local), .pdf = pdf},
                 .wi = wi,
                 .event = Surface::event_reflect};

//
// Created by ChenXin on 2022/2/23.
//

#include <luisa-compute.h>
#include <tinyexr.h>

#include <util/medium_tracker.h>
#include <base/pipeline.h>
#include <base/integrator.h>
#include <core/stl.h>

namespace luisa::render {

using namespace luisa::compute;

class MegakernelGradRadiative final : public Integrator {

public:
    enum Loss {
        L1 = 1,
        L2 = 2,
    };

private:
    uint _max_depth;
    uint _rr_depth;
    float _rr_threshold;
    Loss _loss_function;
    bool _display;

public:
    MegakernelGradRadiative(Scene *scene, const SceneNodeDesc *desc) noexcept
        : Integrator{scene, desc},
          _max_depth{std::max(desc->property_uint_or_default("depth", 10u), 1u)},
          _rr_depth{std::max(desc->property_uint_or_default("rr_depth", 0u), 0u)},
          _rr_threshold{std::max(desc->property_float_or_default("rr_threshold", 0.95f), 0.05f)},
          _display{desc->property_bool_or_default("display")} {
        auto loss_str = desc->property_string_or_default("loss", "L2");
        for (auto &c : loss_str) { c = static_cast<char>(toupper(c)); }
        if (loss_str == "L1") {
            _loss_function = Loss::L1;
        } else if (loss_str == "L2") {
            _loss_function = Loss::L2;
        } else {
            LUISA_WARNING_WITH_LOCATION(
                "unknown loss '{}'. "
                "Fallback to L2 loss.",
                loss_str);
        }
    }
    [[nodiscard]] auto max_depth() const noexcept { return _max_depth; }
    [[nodiscard]] auto rr_depth() const noexcept { return _rr_depth; }
    [[nodiscard]] auto rr_threshold() const noexcept { return _rr_threshold; }
    [[nodiscard]] auto loss() const noexcept { return _loss_function; }
    [[nodiscard]] bool is_differentiable() const noexcept override { return true; }
    [[nodiscard]] bool display_enabled() const noexcept { return _display; }
    [[nodiscard]] luisa::string_view impl_type() const noexcept override { return LUISA_RENDER_PLUGIN_NAME; }
    [[nodiscard]] luisa::unique_ptr<Instance> build(Pipeline &pipeline, CommandBuffer &command_buffer) const noexcept override;
};

class MegakernelGradRadiativeInstance final : public Integrator::Instance {

private:
    uint _last_spp{0u};
    Clock _clock;
    Framerate _framerate;
    luisa::vector<float4> _pixels;
    luisa::optional<Window> _window;

private:
    static void _render_one_camera(
        CommandBuffer &command_buffer, Pipeline &pipeline,
        MegakernelGradRadiativeInstance *pt, Camera::Instance *camera) noexcept;

    static void _integrate_one_camera(
        CommandBuffer &command_buffer, Pipeline &pipeline,
        MegakernelGradRadiativeInstance *pt,
        const Camera::Instance *camera) noexcept;

public:
    explicit MegakernelGradRadiativeInstance(
        const MegakernelGradRadiative *node,
        Pipeline &pipeline, CommandBuffer &command_buffer) noexcept
        : Integrator::Instance{pipeline, command_buffer, node} {}

    void display(CommandBuffer &command_buffer, const Film::Instance *film, uint spp) noexcept {
        static auto exposure = 0.f;
        static auto aces = false;
        static auto a = 2.51f;
        static auto b = 0.03f;
        static auto c = 2.43f;
        static auto d = 0.59f;
        static auto e = 0.14f;
        if (_window) {
            if (_window->should_close()) {
                _window.reset();
                return;
            }
            _framerate.record(spp - _last_spp);
            _last_spp = spp;
            _window->run_one_frame([&] {
                auto resolution = film->node()->resolution();
                auto pixel_count = resolution.x * resolution.y;
                film->download(command_buffer, _pixels.data());
                command_buffer << synchronize();
                auto scale = std::pow(2.f, exposure);
                auto pow = [](auto v, auto a) noexcept {
                    return make_float3(
                        std::pow(v.x, a),
                        std::pow(v.y, a),
                        std::pow(v.z, a));
                };
                auto tonemap = [](auto x) noexcept {
                    return x * (a * x + b) / (x * (c * x + d) + e);
                };
                for (auto &p : luisa::span{_pixels}.subspan(0u, pixel_count)) {
                    auto linear = scale * p.xyz();
                    if (aces) { linear = tonemap(linear); }
                    auto srgb = select(
                        1.055f * pow(linear, 1.0f / 2.4f) - 0.055f,
                        12.92f * linear,
                        linear <= 0.00304f);
                    p = make_float4(srgb, 1.f);
                }
                ImGui::Begin("Console", nullptr, ImGuiWindowFlags_AlwaysAutoResize);
                ImGui::Text("Frame: %u", spp);
                ImGui::Text("Time: %.1fs", _clock.toc() * 1e-3);
                ImGui::Text("FPS: %.2f", _framerate.report());
                ImGui::Checkbox("ACES", &aces);
                if (aces) {
                    ImGui::SameLine();
                    ImGui::Spacing();
                    ImGui::SameLine();
                    if (ImGui::Button("Reset")) {
                        a = 2.51f;
                        b = 0.03f;
                        c = 2.43f;
                        d = 0.59f;
                        e = 0.14f;
                    }
                    ImGui::SliderFloat("A", &a, 0.f, 3.f, "%.2f");
                    ImGui::SliderFloat("B", &b, 0.f, 3.f, "%.2f");
                    ImGui::SliderFloat("C", &c, 0.f, 3.f, "%.2f");
                    ImGui::SliderFloat("D", &d, 0.f, 3.f, "%.2f");
                    ImGui::SliderFloat("E", &e, 0.f, 3.f, "%.2f");
                }
                ImGui::SliderFloat("Exposure", &exposure, -10.f, 10.f, "%.1f");
                ImGui::End();
                _window->set_background(_pixels.data(), resolution);
            });
        }
    }

    void render(Stream &stream) noexcept override {
        auto pt = node<MegakernelGradRadiative>();
        auto command_buffer = stream.command_buffer();
        luisa::vector<float4> pixels;
        pipeline().printer().reset(stream);

        // render
        for (auto i = 0u; i < pipeline().camera_count(); i++) {
            auto camera = pipeline().camera(i);
            auto resolution = camera->film()->node()->resolution();
            auto pixel_count = resolution.x * resolution.y;

            _render_one_camera(command_buffer, pipeline(), this, camera);
        }

        // accumulate grads
        for (auto i = 0u; i < pipeline().camera_count(); i++) {
            auto camera = pipeline().camera(i);
            _integrate_one_camera(command_buffer, pipeline(), this, camera);
        }

        // back propagate

        pipeline().differentiation().step(command_buffer, 10.f);

        // save results
        for (auto i = 0u; i < pipeline().camera_count(); i++) {
            auto camera = pipeline().camera(i);
            auto resolution = camera->film()->node()->resolution();
            auto pixel_count = resolution.x * resolution.y;

            _render_one_camera(command_buffer, pipeline(), this, camera);

            pixels.resize(next_pow2(pixel_count) * 4u);
            camera->film()->download(command_buffer, pixels.data());
            command_buffer << compute::synchronize();
            auto film_path = camera->node()->file();
            if (film_path.extension() != ".exr") [[unlikely]] {
                LUISA_WARNING_WITH_LOCATION(
                    "Unexpected film file extension. "
                    "Changing to '.exr'.");
                film_path.replace_extension(".exr");
            }
            auto size = make_int2(resolution);
            const char *err = nullptr;
            SaveEXR(reinterpret_cast<const float *>(pixels.data()),
                    size.x, size.y, 4, false, film_path.string().c_str(), &err);
            if (err != nullptr) [[unlikely]] {
                LUISA_ERROR_WITH_LOCATION(
                    "Failed to save film to '{}'.",
                    film_path.string());
            }
        }

        std::cout << pipeline().printer().retrieve(stream);
    }
};

unique_ptr<Integrator::Instance> MegakernelGradRadiative::build(Pipeline &pipeline, CommandBuffer &command_buffer) const noexcept {
    return luisa::make_unique<MegakernelGradRadiativeInstance>(this, pipeline, command_buffer);
}

void MegakernelGradRadiativeInstance::_integrate_one_camera(
    CommandBuffer &command_buffer, Pipeline &pipeline,
    MegakernelGradRadiativeInstance *pt,
    const Camera::Instance *camera) noexcept {

    auto spp = camera->node()->spp();
    auto resolution = camera->node()->film()->resolution();
    LUISA_INFO("Start backward propagation.");

    auto sampler = pt->sampler();
    auto env = pipeline.environment();

    auto pixel_count = resolution.x * resolution.y;
    sampler->reset(command_buffer, resolution, pixel_count, spp);
    command_buffer.commit();
    auto pt_exact = pt->node<MegakernelGradRadiative>();

    using namespace luisa::compute;

    Kernel2D bp_kernel = [&](UInt frame_index, Float4x4 camera_to_world, Float3x3 camera_to_world_normal,
                             Float3x3 env_to_world, Float time, Float shutter_weight) noexcept {
        set_block_size(8u, 8u, 1u);

        auto pixel_id = dispatch_id().xy();
        sampler->start(pixel_id, frame_index);
        auto [camera_ray, camera_weight] = camera->generate_ray(*sampler, pixel_id, time, camera_to_world);
        auto swl = pt->spectrum()->sample(*sampler);
        SampledSpectrum beta{swl.dimension(), camera_weight * shutter_weight / float(pixel_count)};
        SampledSpectrum dLi{swl.dimension(), 1.0f};

        auto it = Interaction{
            make_float3(1.0f),
            Float2{
                (pixel_id.x + 0.5f) / resolution.x,
                (pixel_id.y + 0.5f) / resolution.y}};
        switch (pt_exact->loss()) {
            case MegakernelGradRadiative::Loss::L1:
                // L1 loss
                beta *= ite(
                    camera->film()->read(pixel_id).average - camera->target()->evaluate(it, time).xyz() >= 0.0f,
                    1.0f,
                    -1.0f);
                break;
            case MegakernelGradRadiative::Loss::L2:
                // L2 loss
                beta *= 2.0f * (camera->film()->read(pixel_id).average -
                                camera->target()->evaluate(it, time).xyz());
                break;
        }

        auto ray = camera_ray;
        auto pdf_bsdf = def(1e16f);

        $for(depth, pt->node<MegakernelGradRadiative>()->max_depth()) {

            // trace
            auto it = pipeline.intersect(ray);

            // miss
            $if(!it->valid()) {
                $break;
            };

            // hit light
            // TODO

            $if(!it->shape()->has_surface()) { $break; };

            // evaluate material
            SampledSpectrum eta_scale{swl.dimension(), 1.f};
            auto cos_theta_o = it->wo_local().z;
            auto surface_tag = it->shape()->surface_tag();
            auto u_lobe = sampler->generate_1d();
            auto u_bsdf = sampler->generate_2d();
            pipeline.dynamic_dispatch_surface(surface_tag, [&](auto surface) {
                // apply normal map
                if (auto normal_map = surface->normal()) {
                    auto normal_local = 2.f * normal_map->evaluate(*it, time).xyz() - 1.f;
                    auto normal = it->shading().local_to_world(normal_local);
                    it->set_shading(Frame::make(normal, it->shading().u()));
                }
                // apply alpha map
                auto alpha_skip = def(false);
                if (auto alpha_map = surface->alpha()) {
<<<<<<< HEAD
                    auto alpha = alpha_map->evaluate(*it, time).x;
                    auto u_alpha = sampler->generate_1d();
                    alpha_skip = alpha < u_alpha;
=======
                    auto alpha = alpha_map->evaluate(*it, swl, time).value.x;
                    alpha_skip = alpha < u_lobe;
                    u_lobe = ite(alpha_skip, (u_lobe - alpha) / (1.f - alpha), u_lobe / alpha);
>>>>>>> f28d68f7
                }

                $if(alpha_skip) {
                    ray = it->spawn_ray(ray->direction());
                    pdf_bsdf = 1e16f;
                }
                $else {
                    // create closure
                    auto closure = surface->closure(*it, swl, time);

                    // sample material
<<<<<<< HEAD
                    auto sample = closure->sample(*sampler);
                    auto cos_theta_i = dot(sample.wi, it->shading().n());
                    ray = it->spawn_ray(sample.wi);
                    pdf_bsdf = sample.eval.pdf;
                    auto w = ite(sample.eval.pdf > 0.f, abs(cos_theta_i) / sample.eval.pdf, 0.f);
=======
                    auto [wi, eval] = closure->sample(u_lobe, u_bsdf);
                    auto cos_theta_i = dot(wi, it->shading().n());
                    ray = it->spawn_ray(wi);
                    pdf_bsdf = eval.pdf;
>>>>>>> f28d68f7

                    // radiative bp
                    // TODO : how to accumulate grads with different swl
                    closure->backward(sample.wi, beta * dLi);

                    beta *= sample.eval.f * w;
                    // specular transmission, consider eta scale
                    $if(cos_theta_i * cos_theta_o < 0.f &
                        max(sample.eval.alpha.x, sample.eval.alpha.y) < .05f) {
                        auto entering = cos_theta_o > 0.f;
                        for (auto i = 0u; i < swl.dimension(); i++) {
                            eta_scale[i] = ite(
                                entering,
                                sqr(sample.eval.eta[i]),
                                sqr(1.f / sample.eval.eta[i]));
                        }
                    };
                };
            });

            // rr
            $if(beta.all([](auto b) noexcept { return b <= 0.f; })) { $break; };
            auto q = max(swl.cie_y(beta * eta_scale), .05f);
            auto rr_depth = pt->node<MegakernelGradRadiative>()->rr_depth();
            auto rr_threshold = pt->node<MegakernelGradRadiative>()->rr_threshold();
            $if(depth >= rr_depth & q < rr_threshold) {
                $if(sampler->generate_1d() >= q) { $break; };
                beta *= 1.0f / q;
            };
        };
    };
    auto bp_shader = pipeline.device().compile(bp_kernel);
    auto shutter_samples = camera->node()->shutter_samples();
    command_buffer << synchronize();

    Clock clock;
    auto dispatch_count = 0u;
    auto dispatches_per_commit = 8u;
    auto sample_id = 0u;
    for (auto s : shutter_samples) {
        if (pipeline.update_geometry(command_buffer, s.point.time)) { dispatch_count = 0u; }
        auto camera_to_world = camera->node()->transform()->matrix(s.point.time);
        auto camera_to_world_normal = transpose(inverse(make_float3x3(camera_to_world)));
        auto env_to_world = env == nullptr || env->node()->transform()->is_identity() ?
                                make_float3x3(1.0f) :
                                transpose(inverse(make_float3x3(
                                    env->node()->transform()->matrix(s.point.time))));
        for (auto i = 0u; i < s.spp; i++) {
            command_buffer << bp_shader(sample_id++, camera_to_world, camera_to_world_normal,
                                        env_to_world, s.point.time, s.point.weight)
                                  .dispatch(resolution);
            if (++dispatch_count % dispatches_per_commit == 0u) [[unlikely]] {
                command_buffer << commit();
                dispatch_count = 0u;
            }
        }
    }

    command_buffer << commit();
    command_buffer << synchronize();

    LUISA_INFO("Backward propagation finished in {} ms.", clock.toc());
}

void MegakernelGradRadiativeInstance::_render_one_camera(
    CommandBuffer &command_buffer, Pipeline &pipeline,
    MegakernelGradRadiativeInstance *pt, Camera::Instance *camera) noexcept {

    auto spp = camera->node()->spp();
    auto resolution = camera->film()->node()->resolution();
    auto image_file = camera->node()->file();

    camera->film()->clear(command_buffer);
    if (!pipeline.has_lighting()) [[unlikely]] {
        LUISA_WARNING_WITH_LOCATION(
            "No lights in scene. Rendering aborted.");
        return;
    }

    auto light_sampler = pt->light_sampler();
    auto sampler = pt->sampler();
    auto pixel_count = resolution.x * resolution.y;
    sampler->reset(command_buffer, resolution, pixel_count, spp);
    command_buffer.commit();

    LUISA_INFO(
        "Rendering to '{}' of resolution {}x{} at {}spp.",
        image_file.string(),
        resolution.x, resolution.y, spp);

    using namespace luisa::compute;
    Callable balanced_heuristic = [](Float pdf_a, Float pdf_b) noexcept {
        return ite(pdf_a > 0.0f, pdf_a / (pdf_a + pdf_b), 0.0f);
    };

    Kernel2D render_kernel = [&](UInt frame_index, Float4x4 camera_to_world, Float3x3 env_to_world,
                                 Float time, Float shutter_weight) noexcept {
        set_block_size(8u, 8u, 1u);

        auto pixel_id = dispatch_id().xy();
        sampler->start(pixel_id, frame_index);
        auto [camera_ray, camera_weight] = camera->generate_ray(
            *sampler, pixel_id, time, camera_to_world);
        auto swl = pt->spectrum()->sample(*sampler);
        SampledSpectrum beta{swl.dimension(), camera_weight};
        SampledSpectrum Li{swl.dimension()};

        auto ray = camera_ray;
        auto pdf_bsdf = def(1e16f);
        $for(depth, pt->node<MegakernelGradRadiative>()->max_depth()) {

            // trace
            auto it = pipeline.intersect(ray);

            // miss
            $if(!it->valid()) {
                if (pipeline.environment()) {
                    auto eval = light_sampler->evaluate_miss(
                        ray->direction(), env_to_world, swl, time);
                    Li += beta * eval.L * balanced_heuristic(pdf_bsdf, eval.pdf);
                }
                $break;
            };

            // hit light
            if (!pipeline.lights().empty()) {
                $if(it->shape()->has_light()) {
                    auto eval = light_sampler->evaluate_hit(
                        *it, ray->origin(), swl, time);
                    Li += beta * eval.L * balanced_heuristic(pdf_bsdf, eval.pdf);
                };
            }

            $if(!it->shape()->has_surface()) { $break; };

            // sample one light
            Light::Sample light_sample = light_sampler->sample(
                *sampler, *it, env_to_world, swl, time);

            // trace shadow ray
            auto shadow_ray = it->spawn_ray(light_sample.wi, light_sample.distance);
            auto occluded = pipeline.intersect_any(shadow_ray);

            // evaluate material
            SampledSpectrum eta_scale{swl.dimension(), 1.f};
            auto cos_theta_o = it->wo_local().z;
            auto surface_tag = it->shape()->surface_tag();
            auto u_lobe = sampler->generate_1d();
            auto u_bsdf = sampler->generate_2d();
            pipeline.dynamic_dispatch_surface(surface_tag, [&](auto surface) {
<<<<<<< HEAD
                // apply normal map
                if (auto normal_map = surface->normal()) {
                    auto normal_local = 2.f * normal_map->evaluate(*it, time).xyz() - 1.f;
                    auto normal = it->shading().local_to_world(normal_local);
                    it->set_shading(Frame::make(normal, it->shading().u()));
                }
                // apply alpha map
                auto alpha_skip = def(false);
                if (auto alpha_map = surface->alpha()) {
                    auto alpha = alpha_map->evaluate(*it, time).x;
                    auto u_alpha = sampler->generate_1d();
                    alpha_skip = alpha < u_alpha;
=======
                // apply alpha map
                auto alpha_skip = def(false);
                if (auto alpha_map = surface->alpha()) {
                    auto alpha = alpha_map->evaluate(*it, swl, time).value.x;
                    alpha_skip = alpha < u_lobe;
                    u_lobe = ite(alpha_skip, (u_lobe - alpha) / (1.f - alpha), u_lobe / alpha);
>>>>>>> f28d68f7
                }

                $if(alpha_skip) {
                    ray = it->spawn_ray(ray->direction());
                    pdf_bsdf = 1e16f;
                }
                $else {
                    // create closure
                    auto closure = surface->closure(*it, swl, time);

                    // direct lighting
                    $if(light_sample.eval.pdf > 0.0f & !occluded) {
                        auto wi = light_sample.wi;
                        auto eval = closure->evaluate(wi);
                        auto cos_theta_i = dot(it->shading().n(), wi);
                        auto is_trans = cos_theta_i * cos_theta_o < 0.f;
                        auto mis_weight = balanced_heuristic(light_sample.eval.pdf, eval.pdf);
                        Li += mis_weight / light_sample.eval.pdf *
                              abs_dot(it->shading().n(), wi) *
                              beta * eval.f * light_sample.eval.L;
                    };

                    // sample material
<<<<<<< HEAD
                    auto sample = closure->sample(*sampler);
                    auto cos_theta_i = dot(sample.wi, it->shading().n());
                    ray = it->spawn_ray(sample.wi);
                    pdf_bsdf = sample.eval.pdf;
                    auto w = ite(sample.eval.pdf > 0.f, abs(cos_theta_i) / sample.eval.pdf, 0.f);
                    beta *= sample.eval.f * w;

                    // specular transmission, consider eta scale
                    $if(cos_theta_i * cos_theta_o < 0.f &
                        max(sample.eval.alpha.x, sample.eval.alpha.y) < .05f) {
                        auto entering = cos_theta_o > 0.f;
                        for (auto i = 0u; i < swl.dimension(); i++) {
                            eta_scale[i] = ite(
                                entering,
                                sqr(sample.eval.eta[i]),
                                sqr(1.f / sample.eval.eta[i]));
                        }
                    };
=======
                    auto [wi, eval] = closure->sample(u_lobe, u_bsdf);
                    auto cos_theta_i = dot(wi, it->shading().n());
                    ray = it->spawn_ray(wi);
                    pdf_bsdf = eval.pdf;
                    beta *= ite(
                        eval.pdf > 0.0f,
                        eval.f * abs(cos_theta_i) / eval.pdf,
                        0.0f);
                    eta_scale = ite(
                        cos_theta_i * cos_theta_o < 0.f &
                            min(eval.alpha.x, eval.alpha.y) < .05f,
                        ite(cos_theta_o > 0.f, sqr(eval.eta), sqr(1.f / eval.eta)),
                        1.0f);
>>>>>>> f28d68f7
                };
            });

            // rr
            $if(beta.all([](auto b) noexcept { return b <= 0.f; })) { $break; };
            auto q = max(swl.cie_y(beta * eta_scale), .05f);
            auto rr_depth = pt->node<MegakernelGradRadiative>()->rr_depth();
            auto rr_threshold = pt->node<MegakernelGradRadiative>()->rr_threshold();
            $if(depth >= rr_depth & q < rr_threshold) {
                $if(sampler->generate_1d() >= q) { $break; };
                beta *= 1.0f / q;
            };
        };
        camera->film()->accumulate(pixel_id, swl.srgb(Li * shutter_weight));
    };
    auto render = pipeline.device().compile(render_kernel);
    auto shutter_samples = camera->node()->shutter_samples();
    command_buffer << synchronize();

    auto display = pt->node<MegakernelGradRadiative>()->display_enabled();

    Clock clock;
    auto dispatch_count = 0u;
    auto dispatches_per_commit = display ? 4u : 16u;
    auto sample_id = 0u;
    for (auto s : shutter_samples) {
        if (pipeline.update_geometry(command_buffer, s.point.time)) {
            dispatch_count = 0u;
            if (display) { pt->display(command_buffer, camera->film(), sample_id); }
        }
        auto camera_to_world = camera->node()->transform()->matrix(s.point.time);
        auto env_to_world = make_float3x3(1.f);
        if (auto env = pipeline.environment()) {
            env_to_world = transpose(inverse(make_float3x3(
                env->node()->transform()->matrix(s.point.time))));
        }
        for (auto i = 0u; i < s.spp; i++) {
            command_buffer << render(sample_id++, camera_to_world, env_to_world,
                                     s.point.time, s.point.weight)
                                  .dispatch(resolution);
            if (++dispatch_count % dispatches_per_commit == 0u) [[unlikely]] {
                command_buffer << commit();
                dispatch_count = 0u;
                if (display) { pt->display(command_buffer, camera->film(), sample_id); }
            }
        }
    }
    command_buffer << synchronize();
    LUISA_INFO("Rendering finished in {} ms.", clock.toc());
}

}// namespace luisa::render

LUISA_RENDER_MAKE_SCENE_NODE_PLUGIN(luisa::render::MegakernelGradRadiative)<|MERGE_RESOLUTION|>--- conflicted
+++ resolved
@@ -298,15 +298,9 @@
                 // apply alpha map
                 auto alpha_skip = def(false);
                 if (auto alpha_map = surface->alpha()) {
-<<<<<<< HEAD
                     auto alpha = alpha_map->evaluate(*it, time).x;
                     auto u_alpha = sampler->generate_1d();
                     alpha_skip = alpha < u_alpha;
-=======
-                    auto alpha = alpha_map->evaluate(*it, swl, time).value.x;
-                    alpha_skip = alpha < u_lobe;
-                    u_lobe = ite(alpha_skip, (u_lobe - alpha) / (1.f - alpha), u_lobe / alpha);
->>>>>>> f28d68f7
                 }
 
                 $if(alpha_skip) {
@@ -318,18 +312,11 @@
                     auto closure = surface->closure(*it, swl, time);
 
                     // sample material
-<<<<<<< HEAD
                     auto sample = closure->sample(*sampler);
                     auto cos_theta_i = dot(sample.wi, it->shading().n());
                     ray = it->spawn_ray(sample.wi);
                     pdf_bsdf = sample.eval.pdf;
                     auto w = ite(sample.eval.pdf > 0.f, abs(cos_theta_i) / sample.eval.pdf, 0.f);
-=======
-                    auto [wi, eval] = closure->sample(u_lobe, u_bsdf);
-                    auto cos_theta_i = dot(wi, it->shading().n());
-                    ray = it->spawn_ray(wi);
-                    pdf_bsdf = eval.pdf;
->>>>>>> f28d68f7
 
                     // radiative bp
                     // TODO : how to accumulate grads with different swl
@@ -480,7 +467,6 @@
             auto u_lobe = sampler->generate_1d();
             auto u_bsdf = sampler->generate_2d();
             pipeline.dynamic_dispatch_surface(surface_tag, [&](auto surface) {
-<<<<<<< HEAD
                 // apply normal map
                 if (auto normal_map = surface->normal()) {
                     auto normal_local = 2.f * normal_map->evaluate(*it, time).xyz() - 1.f;
@@ -493,14 +479,6 @@
                     auto alpha = alpha_map->evaluate(*it, time).x;
                     auto u_alpha = sampler->generate_1d();
                     alpha_skip = alpha < u_alpha;
-=======
-                // apply alpha map
-                auto alpha_skip = def(false);
-                if (auto alpha_map = surface->alpha()) {
-                    auto alpha = alpha_map->evaluate(*it, swl, time).value.x;
-                    alpha_skip = alpha < u_lobe;
-                    u_lobe = ite(alpha_skip, (u_lobe - alpha) / (1.f - alpha), u_lobe / alpha);
->>>>>>> f28d68f7
                 }
 
                 $if(alpha_skip) {
@@ -524,7 +502,6 @@
                     };
 
                     // sample material
-<<<<<<< HEAD
                     auto sample = closure->sample(*sampler);
                     auto cos_theta_i = dot(sample.wi, it->shading().n());
                     ray = it->spawn_ray(sample.wi);
@@ -543,21 +520,6 @@
                                 sqr(1.f / sample.eval.eta[i]));
                         }
                     };
-=======
-                    auto [wi, eval] = closure->sample(u_lobe, u_bsdf);
-                    auto cos_theta_i = dot(wi, it->shading().n());
-                    ray = it->spawn_ray(wi);
-                    pdf_bsdf = eval.pdf;
-                    beta *= ite(
-                        eval.pdf > 0.0f,
-                        eval.f * abs(cos_theta_i) / eval.pdf,
-                        0.0f);
-                    eta_scale = ite(
-                        cos_theta_i * cos_theta_o < 0.f &
-                            min(eval.alpha.x, eval.alpha.y) < .05f,
-                        ite(cos_theta_o > 0.f, sqr(eval.eta), sqr(1.f / eval.eta)),
-                        1.0f);
->>>>>>> f28d68f7
                 };
             });
 

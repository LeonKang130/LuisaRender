//
// Created by Mike Smith on 2022/1/10.
//

#include <tinyexr.h>
#include <luisa-compute.h>

#include <util/medium_tracker.h>
#include <base/pipeline.h>
#include <base/integrator.h>

namespace luisa::render {

using namespace compute;

class MegakernelPathTracing final : public Integrator {

private:
    uint _max_depth;
    uint _rr_depth;
    float _rr_threshold;
    bool _display;

public:
    MegakernelPathTracing(Scene *scene, const SceneNodeDesc *desc) noexcept
        : Integrator{scene, desc},
          _max_depth{std::max(desc->property_uint_or_default("depth", 10u), 1u)},
          _rr_depth{std::max(desc->property_uint_or_default("rr_depth", 0u), 0u)},
          _rr_threshold{std::max(desc->property_float_or_default("rr_threshold", 0.95f), 0.05f)},
          _display{desc->property_bool_or_default("display")} {}
    [[nodiscard]] auto max_depth() const noexcept { return _max_depth; }
    [[nodiscard]] auto rr_depth() const noexcept { return _rr_depth; }
    [[nodiscard]] auto rr_threshold() const noexcept { return _rr_threshold; }
    [[nodiscard]] bool differentiable() const noexcept override { return false; }
    [[nodiscard]] bool display_enabled() const noexcept { return _display; }
    [[nodiscard]] string_view impl_type() const noexcept override { return LUISA_RENDER_PLUGIN_NAME; }
    [[nodiscard]] unique_ptr<Instance> build(Pipeline &pipeline, CommandBuffer &command_buffer) const noexcept override;
};

class MegakernelPathTracingInstance final : public Integrator::Instance {

private:
    uint _last_spp{0u};
    Clock _clock;
    Framerate _framerate;
    luisa::vector<float4> _pixels;
    luisa::optional<Window> _window;

private:
    static void _render_one_camera(
        CommandBuffer &command_buffer, Pipeline &pipeline,
        MegakernelPathTracingInstance *pt, Camera::Instance *camera) noexcept;

public:
    explicit MegakernelPathTracingInstance(const MegakernelPathTracing *node, Pipeline &pipeline) noexcept
        : Integrator::Instance{pipeline, node} {
        if (node->display_enabled()) {
            auto first_film = pipeline.camera(0u)->film()->node();
            _window.emplace("Display", first_film->resolution(), true);
        }
    }

    void display(CommandBuffer &command_buffer, const Film::Instance *film, uint spp) noexcept {
        static auto exposure = 0.f;
        static auto aces = false;
        static auto a = 2.51f;
        static auto b = 0.03f;
        static auto c = 2.43f;
        static auto d = 0.59f;
        static auto e = 0.14f;
        if (_window) {
            if (_window->should_close()) {
                _window.reset();
                return;
            }
            _framerate.record(spp - _last_spp);
            _last_spp = spp;
            _window->run_one_frame([&] {
                auto resolution = film->node()->resolution();
                auto pixel_count = resolution.x * resolution.y;
                film->download(command_buffer, _pixels.data());
                command_buffer << synchronize();
                auto scale = std::pow(2.f, exposure);
                auto pow = [](auto v, auto a) noexcept {
                    return make_float3(
                        std::pow(v.x, a),
                        std::pow(v.y, a),
                        std::pow(v.z, a));
                };
                auto tonemap = [](auto x) noexcept {
                    return x * (a * x + b) / (x * (c * x + d) + e);
                };
                for (auto &p : luisa::span{_pixels}.subspan(0u, pixel_count)) {
                    auto linear = scale * p.xyz();
                    if (aces) { linear = tonemap(linear); }
                    auto srgb = select(
                        1.055f * pow(linear, 1.0f / 2.4f) - 0.055f,
                        12.92f * linear,
                        linear <= 0.00304f);
                    p = make_float4(srgb, 1.f);
                }
                ImGui::Begin("Console", nullptr, ImGuiWindowFlags_AlwaysAutoResize);
                ImGui::Text("Frame: %u", spp);
                ImGui::Text("Time: %.1fs", _clock.toc() * 1e-3);
                ImGui::Text("FPS: %.2f", _framerate.report());
                ImGui::Checkbox("ACES", &aces);
                if (aces) {
                    ImGui::SameLine();
                    ImGui::Spacing();
                    ImGui::SameLine();
                    if (ImGui::Button("Reset")) {
                        a = 2.51f;
                        b = 0.03f;
                        c = 2.43f;
                        d = 0.59f;
                        e = 0.14f;
                    }
                    ImGui::SliderFloat("A", &a, 0.f, 3.f, "%.2f");
                    ImGui::SliderFloat("B", &b, 0.f, 3.f, "%.2f");
                    ImGui::SliderFloat("C", &c, 0.f, 3.f, "%.2f");
                    ImGui::SliderFloat("D", &d, 0.f, 3.f, "%.2f");
                    ImGui::SliderFloat("E", &e, 0.f, 3.f, "%.2f");
                }
                ImGui::SliderFloat("Exposure", &exposure, -10.f, 10.f, "%.1f");
                ImGui::End();
                _window->set_background(_pixels.data(), resolution);
            });
        }
    }

    void render(Stream &stream) noexcept override {
        auto pt = node<MegakernelPathTracing>();
<<<<<<< HEAD
        for (auto i = 0u; i < _pipeline.camera_count(); i++) {
            auto [camera, film, filter] = _pipeline.camera(i);
            _render_one_camera(
                stream, _pipeline, camera, filter, film,
                pt->max_depth(), pt->rr_depth(), pt->rr_threshold());
            film->save(stream, camera->node()->file());
=======
        auto command_buffer = stream.command_buffer();
        for (auto i = 0u; i < pipeline().camera_count(); i++) {
            auto camera = pipeline().camera(i);
            auto resolution = camera->film()->node()->resolution();
            auto pixel_count = resolution.x * resolution.y;
            _last_spp = 0u;
            _clock.tic();
            _framerate.clear();
            _pixels.resize(next_pow2(pixel_count) * 4u);
            _render_one_camera(command_buffer, pipeline(), this, camera);
            camera->film()->download(command_buffer, _pixels.data());
            command_buffer << compute::synchronize();
            auto film_path = camera->node()->file();
            if (film_path.extension() != ".exr") [[unlikely]] {
                LUISA_WARNING_WITH_LOCATION(
                    "Unexpected film file extension. "
                    "Changing to '.exr'.");
                film_path.replace_extension(".exr");
            }
            auto size = make_int2(resolution);
            const char *err = nullptr;
            SaveEXR(reinterpret_cast<const float *>(_pixels.data()),
                    size.x, size.y, 4, false, film_path.string().c_str(), &err);
            if (err != nullptr) [[unlikely]] {
                LUISA_ERROR_WITH_LOCATION(
                    "Failed to save film to '{}'.",
                    film_path.string());
            }
        }
        while (_window && !_window->should_close()) {
            _window->run_one_frame([] {});
>>>>>>> 7e83dff3
        }
    }
};

unique_ptr<Integrator::Instance> MegakernelPathTracing::build(Pipeline &pipeline, CommandBuffer &) const noexcept {
    return luisa::make_unique<MegakernelPathTracingInstance>(this, pipeline);
}

void MegakernelPathTracingInstance::_render_one_camera(
    CommandBuffer &command_buffer, Pipeline &pipeline,
    MegakernelPathTracingInstance *pt, Camera::Instance *camera) noexcept {

    auto spp = camera->node()->spp();
    auto resolution = camera->film()->node()->resolution();
    auto image_file = camera->node()->file();
    LUISA_INFO(
        "Rendering to '{}' of resolution {}x{} at {}spp.",
        image_file.string(),
        resolution.x, resolution.y, spp);

    auto light_sampler = pipeline.light_sampler();
    auto sampler = pipeline.sampler();
    auto env = pipeline.environment();

    camera->film()->clear(command_buffer);
    auto pixel_count = resolution.x * resolution.y;
    sampler->reset(command_buffer, resolution, pixel_count, spp);
    command_buffer.commit();

    using namespace luisa::compute;
    Callable balanced_heuristic = [](Float pdf_a, Float pdf_b) noexcept {
        return ite(pdf_a > 0.0f, pdf_a / (pdf_a + pdf_b), 0.0f);
    };

    Kernel2D render_kernel = [&](UInt frame_index, Float4x4 camera_to_world, Float3x3 env_to_world,
                                 Float time, Float shutter_weight) noexcept {
        set_block_size(8u, 8u, 1u);

        auto pixel_id = dispatch_id().xy();
        sampler->start(pixel_id, frame_index);
        auto [camera_ray, camera_weight] = camera->generate_ray(
            *sampler, pixel_id, time, camera_to_world);
        auto beta = def(make_float4(camera_weight));
        auto swl = SampledWavelengths::sample_visible(sampler->generate_1d());

        auto ray = camera_ray;
        auto Li = def(make_float4(0.0f));
        auto pdf_bsdf = def(0.0f);
        $for(depth, pt->node<MegakernelPathTracing>()->max_depth()) {

            auto add_light_contrib = [&](const Light::Evaluation &eval) noexcept {
                auto mis_weight = ite(depth == 0u, 1.0f, balanced_heuristic(pdf_bsdf, eval.pdf));
                Li += ite(eval.pdf > 0.0f, beta * eval.L * mis_weight, make_float4(0.0f));
            };

            auto env_prob = env == nullptr ? 0.0f : env->selection_prob();

            // trace
            auto it = pipeline.intersect(ray);

            // miss
            $if(!it->valid()) {
                if (env_prob > 0.0f) {
                    auto eval = env->evaluate(ray->direction(), env_to_world, swl, time);
                    eval.L /= env_prob;
                    add_light_contrib(eval);
                }
                $break;
            };

            // hit light
            if (light_sampler != nullptr && env_prob < 1.f) {
                $if(it->shape()->has_light()) {
                    auto eval = light_sampler->evaluate(*it, ray->origin(), swl, time);
                    eval.L /= 1.0f - env_prob;
                    add_light_contrib(eval);
                };
            }

            // sample one light
            $if(!it->shape()->has_surface()) { $break; };
            Light::Sample light_sample;
            if (env_prob > 0.0f) {
                auto u = sampler->generate_1d();
                $if(u < env_prob) {
                    light_sample = env->sample(*sampler, it->p(), env_to_world, swl, time);
                    light_sample.eval.pdf *= env_prob;
                }
                $else {
                    if (light_sampler != nullptr) {
                        light_sample = light_sampler->sample(*sampler, *it, swl, time);
                        light_sample.eval.pdf *= 1.0f - env_prob;
                    }
                };
            } else if (light_sampler != nullptr) {
                light_sample = light_sampler->sample(*sampler, *it, swl, time);
                light_sample.eval.pdf *= 1.0f - env_prob;
            }

            // trace shadow ray
            auto shadow_ray = it->spawn_ray(light_sample.wi, light_sample.distance);
            auto occluded = pipeline.intersect_any(shadow_ray);

            // evaluate material
            auto eta_scale = def(make_float4(1.f));
            auto cos_theta_o = it->wo_local().z;
            auto surface_tag = it->shape()->surface_tag();
            pipeline.dynamic_dispatch_surface(surface_tag, [&](auto surface) {
                // apply normal map
                if (auto normal_map = surface->normal()) {
                    auto normal_local = 2.f * normal_map->evaluate(*it, swl, time).value.xyz() - 1.f;
                    auto normal = it->shading().local_to_world(normal_local);
                    it->set_shading(Frame::make(normal, it->shading().u()));
                }
                // apply alpha map
                auto alpha_skip = def(false);
                if (auto alpha_map = surface->alpha()) {
                    auto alpha = alpha_map->evaluate(*it, swl, time).value.x;
                    auto u_alpha = sampler->generate_1d();
                    alpha_skip = alpha < u_alpha;
                }

                $if(alpha_skip) {
                    ray = it->spawn_ray(ray->direction());
                    pdf_bsdf = 1e16f;
                }
                $else {
                    // create closure
                    auto closure = surface->closure(*it, swl, time);

                    // direct lighting
                    $if(light_sample.eval.pdf > 0.0f & !occluded) {
                        auto wi = light_sample.wi;
                        auto eval = closure->evaluate(wi);
                        auto cos_theta_i = dot(it->shading().n(), wi);
                        auto is_trans = cos_theta_i * cos_theta_o < 0.f;
                        auto mis_weight = balanced_heuristic(light_sample.eval.pdf, eval.pdf);
                        Li += beta * mis_weight * ite(eval.pdf > 0.0f, eval.f, 0.0f) *
                              abs_dot(it->shading().n(), wi) *
                              light_sample.eval.L / light_sample.eval.pdf;
                    };

                    // sample material
                    auto [wi, eval] = closure->sample(*sampler);
                    auto cos_theta_i = dot(wi, it->shading().n());
                    ray = it->spawn_ray(wi);
                    pdf_bsdf = eval.pdf;
                    beta *= ite(
                        eval.pdf > 0.0f,
                        eval.f * abs(cos_theta_i) / eval.pdf,
                        make_float4(0.0f));
                    eta_scale = ite(
                        cos_theta_i * cos_theta_o < 0.f &
                            min(eval.alpha.x, eval.alpha.y) < .05f,
                        ite(cos_theta_o > 0.f, sqr(eval.eta), sqrt(1.f / eval.eta)),
                        1.f);
                };
            });

            // rr
            $if(all(beta <= 0.0f)) { $break; };
            auto q = max(swl.cie_y(beta * eta_scale), .05f);
            auto rr_depth = pt->node<MegakernelPathTracing>()->rr_depth();
            auto rr_threshold = pt->node<MegakernelPathTracing>()->rr_threshold();
            $if(depth >= rr_depth & q < rr_threshold) {
                $if(sampler->generate_1d() >= q) { $break; };
                beta *= 1.0f / q;
            };
        };
        camera->film()->accumulate(pixel_id, swl.srgb(Li * shutter_weight));
    };
    auto render = pipeline.device().compile(render_kernel);
    auto shutter_samples = camera->node()->shutter_samples();
    command_buffer << synchronize();

    auto display = pt->node<MegakernelPathTracing>()->display_enabled();

    Clock clock;
    auto dispatch_count = 0u;
    auto dispatches_per_commit = display ? 4u : 16u;
    auto sample_id = 0u;
    for (auto s : shutter_samples) {
        if (pipeline.update_geometry(command_buffer, s.point.time)) {
            dispatch_count = 0u;
            if (display) { pt->display(command_buffer, camera->film(), sample_id); }
        }
        auto camera_to_world = camera->node()->transform()->matrix(s.point.time);
        auto env_to_world = env == nullptr || env->node()->transform()->is_identity() ?
                                make_float3x3(1.0f) :
                                transpose(inverse(make_float3x3(
                                    env->node()->transform()->matrix(s.point.time))));
        for (auto i = 0u; i < s.spp; i++) {
            command_buffer << render(sample_id++, camera_to_world, env_to_world,
                                     s.point.time, s.point.weight)
                                  .dispatch(resolution);
            if (++dispatch_count % dispatches_per_commit == 0u) [[unlikely]] {
                command_buffer << commit();
                dispatch_count = 0u;
                if (display) { pt->display(command_buffer, camera->film(), sample_id); }
            }
        }
    }
    command_buffer << synchronize();
    LUISA_INFO("Rendering finished in {} ms.", clock.toc());
}

}// namespace luisa::render

LUISA_RENDER_MAKE_SCENE_NODE_PLUGIN(luisa::render::MegakernelPathTracing)<|MERGE_RESOLUTION|>--- conflicted
+++ resolved
@@ -130,14 +130,6 @@
 
     void render(Stream &stream) noexcept override {
         auto pt = node<MegakernelPathTracing>();
-<<<<<<< HEAD
-        for (auto i = 0u; i < _pipeline.camera_count(); i++) {
-            auto [camera, film, filter] = _pipeline.camera(i);
-            _render_one_camera(
-                stream, _pipeline, camera, filter, film,
-                pt->max_depth(), pt->rr_depth(), pt->rr_threshold());
-            film->save(stream, camera->node()->file());
-=======
         auto command_buffer = stream.command_buffer();
         for (auto i = 0u; i < pipeline().camera_count(); i++) {
             auto camera = pipeline().camera(i);
@@ -169,7 +161,6 @@
         }
         while (_window && !_window->should_close()) {
             _window->run_one_frame([] {});
->>>>>>> 7e83dff3
         }
     }
 };
